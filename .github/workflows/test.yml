--- conflicted
+++ resolved
@@ -16,11 +16,7 @@
 jobs:
   test:
     name: Test
-<<<<<<< HEAD
     runs-on: [self-hosted, heavy]
-=======
-    runs-on: ubuntu-latest
->>>>>>> 85113fc2
     timeout-minutes: 10
     strategy:
       matrix:
