"""Generate config files."""

from __future__ import annotations

import os
import shutil
from pathlib import Path
from pprint import pformat
from sys import platform
from typing import Any, Dict, List, Optional, Tuple

import click
from jinja2 import Environment, FileSystemLoader
from xrpl import CryptoAlgorithm
from xrpl.wallet import Wallet

from xbridge_cli.exceptions import XBridgeCLIException
from xbridge_cli.server.config.ports import Ports
from xbridge_cli.utils import CryptoAlgorithmChoice, CurrencyDict

_GENESIS_SEED = "snoPBrXtMeMyMHUVTgbuqAfg1SUTb"

_JINJA_ENV = Environment(
    loader=FileSystemLoader(
        searchpath=os.path.join(*os.path.split(__file__)[:-1], "templates")
    ),
    trim_blocks=True,
    lstrip_blocks=True,
)


def _get_currency(currency_str: str) -> CurrencyDict:
    if currency_str == "XRP":
        return {"currency": "XRP"}

    assert currency_str.count(".") == 1
    currency_split = currency_str.split(".")
    return {"currency": currency_split[0], "issuer": currency_split[1]}


# render a Jinja template and dump it into a file
def _generate_template(
    template_name: str, template_data: Dict[str, Any], filename: str
) -> None:
    template = _JINJA_ENV.get_template(template_name)

    with open(filename, "w+") as f:
        f.write(template.render(template_data))


# generate a standalone rippled.cfg file
def _generate_standalone_config(
    *, ports: Ports, cfg_type: str, config_dir: str, docker: bool = False
) -> None:
    abs_config_dir = os.path.abspath(config_dir)
    if docker:
        sub_dir = "/etc/opt/ripple"
        cfg_dir = f"{abs_config_dir}/{cfg_type}"
    else:
        sub_dir = f"{abs_config_dir}/{cfg_type}"
        cfg_dir = sub_dir

    for path in ["", "/db"]:
        dirpath = Path(cfg_dir + path)
        if not dirpath.exists():
            dirpath = Path(cfg_dir + path)
            dirpath.mkdir(parents=True)

    template_data = {
        "sub_dir": sub_dir,
        "ports": ports.to_dict(),
    }

    # add the rippled.cfg file
    _generate_template(
        "rippled.jinja",
        template_data,
        os.path.join(cfg_dir, "rippled.cfg"),
    )


def _generate_rippled_configs(config_dir: str, docker: bool = False) -> Tuple[int, int]:
    """
    Generate the rippled config files.

    Args:
        config_dir: The directory to use for the config files.
        docker: Whether the config files are for a docker setup.

    Returns:
        The locking chain and issuing chain WS ports.
    """
    locking_ports = Ports.generate(0)
    _generate_standalone_config(
        ports=locking_ports,
        cfg_type="locking_chain",
        config_dir=config_dir,
        docker=docker,
    )

    issuing_ports = Ports.generate(1)
    _generate_standalone_config(
        ports=issuing_ports,
        cfg_type="issuing_chain",
        config_dir=config_dir,
        docker=docker,
    )

    return locking_ports.ws_public_port, issuing_ports.ws_public_port


@click.command(name="witness")
@click.option(
    "--config-dir",
    "config_dir",
    required=True,
    prompt=True,
    help="The folder in which to store config files.",
)
@click.option(
    "--name",
    default="witness",
    help="The name of the witness server. Used for the folder name.",
)
@click.option(
    "--docker",
    "is_docker",
    is_flag=True,
    help="Whether the config files are for a docker setup.",
)
@click.option(
<<<<<<< HEAD
    "--locking_ip",
    "locking_chain_ip",
    default="127.0.0.1",
    type=str,
    help="The IP address of the locking chain node.",
)
@click.option(
    "--locking_port",
=======
    "--locking-port",
>>>>>>> bc2de20e
    "locking_chain_port",
    required=True,
    prompt=True,
    type=int,
    help="The port used by the locking chain.",
)
@click.option(
<<<<<<< HEAD
    "--issuing_ip",
    "issuing_chain_ip",
    default="127.0.0.1",
    type=str,
    help="The IP address of the issuing chain node.",
)
@click.option(
    "--issuing_port",
=======
    "--issuing-port",
>>>>>>> bc2de20e
    "issuing_chain_port",
    required=True,
    prompt=True,
    type=int,
    help="The port used by the issuing chain.",
)
@click.option(
    "--witness-port",
    "witness_port",
    required=True,
    prompt=True,
    type=int,
    help="The port that will be used by the witness server.",
)
@click.option(
    "--src-door",
    "src_door",
    required=True,
    prompt=True,
    help="The door account on the source chain.",
)
@click.option(
    "--src-currency",
    "src_currency",
    default="XRP",
    help=(
        "The currency on the source chain. Defaults to XRP. An issued currency is of "
        "the form `{{currency}}.{{issue}}`"
    ),
)
@click.option(
    "--dst-door",
    "dst_door",
    default="rHb9CJAWyB4rj91VRWn96DkukG4bwdtyTh",
    help="The door account on the destination chain. Defaults to the genesis account.",
)
@click.option(
    "--dst-currency",
    "dst_currency",
    default="XRP",
    help=(
        "The currency on the destination chain. Defaults to XRP. An issued currency "
        "is of the form `{{currency}}.{{issue}}`"
    ),
)
@click.option(
    "--locking-reward-seed",
    "locking_reward_seed",
    required=True,
    prompt=True,
    help="The seed for the reward account for the witness on the locking chain.",
)
@click.option(
    "--locking-reward-account",
    "locking_reward_account",
    required=True,
    prompt=True,
    help="The reward account for the witness on the locking chain.",
)
@click.option(
    "--signing-seed",
    "signing_seed",
    required=True,
    prompt=True,
    help="The seed to use for signing attestations.",
)
@click.option(
    "--issuing-reward-seed",
    "issuing_reward_seed",
    required=True,
    prompt=True,
    help="The seed for the reward account for the witness on the issuing chain.",
)
@click.option(
    "--issuing-reward-account",
    "issuing_reward_account",
    required=True,
    prompt=True,
    help="The reward account for the witness on the issuing chain.",
)
@click.option(
    "-v",
    "--verbose",
    is_flag=True,
    help="Whether or not to print more verbose information.",
)
def generate_witness_config(
    config_dir: str,
    name: str,
    locking_chain_ip: str,
    locking_chain_port: int,
    issuing_chain_ip: str,
    issuing_chain_port: int,
    witness_port: int,
    locking_reward_seed: str,
    locking_reward_account: str,
    issuing_reward_seed: str,
    issuing_reward_account: str,
    src_door: str,
    signing_seed: str,
    src_currency: str = "XRP",
    dst_door: str = "rHb9CJAWyB4rj91VRWn96DkukG4bwdtyTh",
    dst_currency: str = "XRP",
    is_docker: bool = True,
    verbose: bool = False,
) -> None:
    """
    Generate a witness config file.
    \f

    Args:
        config_dir: The folder in which to store config files.
        name: The name of the witness server.
        locking_chain_ip: The IP address of the locking chain node.
        issuing_chain_ip: The IP address of the issuing chain node.
        locking_chain_port: The port used by the locking chain.
        issuing_chain_port: The port used by the issuing chain.
        witness_port: The port that will be used by the witness server.
        src_door: The door account on the source chain.
        src_currency: The currency on the source chain.
        dst_door: The door account on the destination chain. Defaults to the genesis
            account.
        dst_currency: The currency on the destination chain.
        signing_seed: The seed to use for signing attestations.
        locking_reward_account: The reward account for the witness on the locking chain.
        locking_reward_seed: The seed for the locking chain reward account.
        issuing_reward_account: The reward account for the witness on the issuing chain.
        is_docker: Whether the config files are for a docker setup.
        issuing_reward_seed: The seed for the issuing chain reward account.
        verbose: Whether or not to print more verbose information.
    """  # noqa: D301
    abs_config_dir = os.path.abspath(config_dir)
    if is_docker:
        sub_dir = "/opt/witness"
        cfg_dir = os.path.join(abs_config_dir, name)
    else:
        sub_dir = os.path.join(abs_config_dir, name)
        cfg_dir = sub_dir

    assert (src_currency == "XRP" and dst_currency == "XRP") or (
        src_currency != "XRP" and dst_currency != "XRP"
    )
    src_issue = _get_currency(src_currency)
    dst_issue = _get_currency(dst_currency)
    if "issuer" in dst_issue:
        assert dst_issue["issuer"] == dst_door

    for path in ["", "/db"]:
        dirpath = Path(cfg_dir + path)
        if dirpath.exists():
            if dirpath.is_dir():
                shutil.rmtree(dirpath)
            else:
                os.remove(dirpath)
        dirpath.mkdir(parents=True)

    log_file = os.path.join(sub_dir, "witness.log")

    template_data = {
        "locking_chain_ip": locking_chain_ip,
        "locking_chain_port": locking_chain_port,
        "issuing_chain_ip": issuing_chain_ip,
        "issuing_chain_port": issuing_chain_port,
        "witness_port": witness_port,
        "db_dir": os.path.join(sub_dir, "db"),
        "seed": signing_seed,
        "locking_reward_seed": locking_reward_seed,
        "locking_reward_account": locking_reward_account,
        "issuing_reward_seed": issuing_reward_seed,
        "issuing_reward_account": issuing_reward_account,
        "src_door": src_door,
        "src_issue": repr(src_issue).replace("'", '"'),
        "dst_door": dst_door,
        "dst_issue": repr(dst_issue).replace("'", '"'),
        "is_linux": platform == "linux" or platform == "linux2",
        "is_docker": is_docker,
        "log_file": log_file,
    }

    if verbose:
        click.echo(template_data)

    # add the witness.json file
    _generate_template(
        "witness.jinja",
        template_data,
        os.path.join(cfg_dir, "witness.json"),
    )


@click.command(name="bootstrap")
@click.option(
    "--directory",
    "config_dir",
    required=True,
    prompt=True,
    help="The folder in which to store the bridge bootstrap file.",
)
@click.option(
    "--locking-seed",
    "locking_seed",
    required=True,
    prompt=True,
    help="The seed of the locking chain door account.",
)
@click.option(
    "--locking-algorithm",
    "locking_algorithm",
    type=CryptoAlgorithmChoice,
    help="The algorithm used to generate the keypair from the locking door's seed.",
)
@click.option(
    "--locking-currency",
    "locking_currency",
    default="XRP",
    help=(
        "The bridge's locking chain currency. Defaults to XRP. An issued currency is "
        "of the form `{{currency}}.{{issue}}`."
    ),
)
@click.option(
    "--issuing-seed",
    "issuing_seed",
    default=_GENESIS_SEED,
    help="The seed of the issuing chain door account. Defaults to the genesis account.",
)
@click.option(
    "--issuing-algorithm",
    "issuing_algorithm",
    type=CryptoAlgorithmChoice,
    help="The algorithm used to generate the keypair from the issuing door's seed.",
)
@click.option(
    "--issuing-currency",
    "issuing_currency",
    default="XRP",
    help=(
        "The bridge's issuing chain currency. Defaults to XRP. An issued currency is "
        "of the form `{{currency}}.{{issue}}`."
    ),
)
@click.option(
    "--reward-account",
    "reward_accounts",
    required=True,
    prompt=True,
    multiple=True,
    help="The seed of the witness reward account.",
)
@click.option(
    "--signing-account",
    "signing_accounts",
    required=True,
    prompt=True,
    multiple=True,
    help="The account the witness uses to sign attestations.",
)
@click.option(
    "-v",
    "--verbose",
    is_flag=True,
    help="Whether or not to print more verbose information.",
)
def generate_bootstrap(
    config_dir: str,
    locking_seed: str,
    locking_currency: str,
    issuing_seed: str,
    issuing_currency: str,
    reward_accounts: List[str],
    signing_accounts: List[str],
    locking_algorithm: Optional[str] = None,
    issuing_algorithm: Optional[str] = None,
    verbose: bool = False,
) -> None:
    """
    Generate a bootstrap config file. Used by the scripts to initialize the bridge.
    \f

    Args:
        config_dir: The folder in which to store config files.
        locking_seed: The seed of the locking_chain door account.
        locking_algorithm: The algorithm used to generate the keypair from the locking
            door seed.
        locking_currency: The currency on the locking chain.
        issuing_seed: The seed of the issuing_chain door account. Defaults to the
            genesis account.
        issuing_algorithm: The algorithm used to generate the keypair from the issuing
            door seed.
        issuing_currency: The currency on the issuing chain.
        reward_accounts: The witness reward accounts (which need to be created).
        signing_accounts: The accounts the witness uses to sign attestations.
        verbose: Whether or not to print more verbose information.
    """  # noqa: D301
    locking_wallet_algo = (
        CryptoAlgorithm(locking_algorithm)
        if locking_algorithm
        else CryptoAlgorithm.ED25519
    )
    issuing_wallet_algo = (
        CryptoAlgorithm(issuing_algorithm)
        if issuing_algorithm
        else CryptoAlgorithm.ED25519
    )
    locking_door = Wallet.from_seed(locking_seed, algorithm=locking_wallet_algo)
    issuing_door = Wallet.from_seed(issuing_seed, algorithm=issuing_wallet_algo)

    assert (locking_currency == "XRP" and issuing_currency == "XRP") or (
        locking_currency != "XRP" and issuing_currency != "XRP"
    )
    locking_issue = _get_currency(locking_currency)
    issuing_issue = _get_currency(issuing_currency)
    if "issuer" in issuing_issue:
        assert issuing_issue["issuer"] == issuing_door.classic_address

    template_data = {
        "is_linux": platform == "linux" or platform == "linux2",
        "locking_node_port": 5005,
        "locking_door_account": locking_door.classic_address,
        "locking_door_seed": locking_door.seed,
        "locking_door_algo": locking_wallet_algo.value,
        "locking_issue": repr(locking_issue).replace("'", '"'),
        "locking_reward_accounts": reward_accounts,
        "locking_submit_accounts": reward_accounts,
        "issuing_node_port": 5006,
        "issuing_door_account": issuing_door.classic_address,
        "issuing_door_seed": issuing_door.seed,
        "issuing_door_algo": issuing_wallet_algo.value,
        "issuing_issue": repr(issuing_issue).replace("'", '"'),
        "issuing_reward_accounts": reward_accounts,
        "issuing_submit_accounts": reward_accounts,
        "signing_accounts": signing_accounts,
    }
    if verbose:
        click.echo(pformat(template_data))

    _generate_template(
        "bootstrap.jinja",
        template_data,
        os.path.join(config_dir, "bridge_bootstrap.json"),
    )


@click.command(name="all")
@click.option(
    "--config-dir",
    "config_dir",
    envvar="XCHAIN_CONFIG_DIR",
    required=True,
    prompt=True,
    type=click.Path(),
    help="The folder in which to store config files.",
)
@click.option(
    "--num-witnesses",
    "num_witnesses",
    default=5,
    type=int,
    help="The number of witness configs to generate. Defaults to 5.",
)
@click.option(
    "--currency",
    default="XRP",
    help=(
        "The currency transferred across the bridge. Defaults to XRP. An issued "
        "currency is of the form `{{currency}}.{{issue}}`."
    ),
)
@click.option(
    "--docker",
    "is_docker",
    is_flag=True,
    help="Whether the config files are for a docker setup.",
)
@click.option(
    "-v",
    "--verbose",
    is_flag=True,
    help="Whether or not to print more verbose information.",
)
@click.pass_context
def generate_all_configs(
    ctx: click.Context,
    config_dir: str,
    num_witnesses: int = 5,
    currency: str = "XRP",
    is_docker: bool = False,
    verbose: bool = False,
) -> None:
    """
    Generate the rippled and witness configs.

    Args:
        ctx: The click context.
        config_dir: The directory to use for the config files.
        num_witnesses: The number of witnesses configs to generate.
        currency: The currency that is being transferred across the bridge.
        is_docker: Whether the config files are for a docker setup.
        verbose: Whether or not to print more verbose information.

    Raises:
        XBridgeCLIException: If something really weird goes wrong.
    """
    # TODO: add support for external networks
    abs_config_dir = os.path.abspath(config_dir)

    locking_port, issuing_port = _generate_rippled_configs(abs_config_dir, is_docker)
    locking_door = Wallet.create(algorithm=CryptoAlgorithm.SECP256K1)

    if currency == "XRP":
        locking_currency = "XRP"
        issuing_currency = "XRP"
        issuing_door = Wallet.from_seed(
            _GENESIS_SEED, algorithm=CryptoAlgorithm.SECP256K1
        )
        issuing_algorithm = "secp256k1"
    else:
        assert currency.count(".") == 1
        currency_code, _issuer = currency.split(".")
        locking_currency = currency
        issuing_door = Wallet.create()
        issuing_algorithm = "ed25519"
        issuing_currency = f"{currency_code}.{issuing_door.classic_address}"

    reward_accounts = []
    signing_accounts = []
    for i in range(num_witnesses):
        original_wallet = Wallet.create(algorithm=CryptoAlgorithm.SECP256K1)
        if original_wallet.seed is None:
            raise XBridgeCLIException(
                "Something weird happened, the wallet should have a seed"
            )
        witness_reward_wallet = Wallet.from_seed(
            original_wallet.seed, algorithm=CryptoAlgorithm.ED25519
        )
        reward_accounts.append(witness_reward_wallet.classic_address)
        wallet = Wallet.create(algorithm=CryptoAlgorithm.SECP256K1)
        if wallet.seed is None:
            raise XBridgeCLIException(
                "Something weird happened, the wallet should have a seed"
            )
        signing_wallet = Wallet.from_seed(
            wallet.seed, algorithm=CryptoAlgorithm.ED25519
        )
        signing_accounts.append(signing_wallet.classic_address)
        ctx.invoke(
            generate_witness_config,
            config_dir=abs_config_dir,
            name=f"witness{i}",
            locking_chain_port=locking_port,
            issuing_chain_port=issuing_port,
            witness_port=6010 + i,
            signing_seed=signing_wallet.seed,
            src_door=locking_door.classic_address,
            src_currency=locking_currency,
            dst_door=issuing_door.classic_address,
            dst_currency=issuing_currency,
            locking_reward_seed=witness_reward_wallet.seed,
            locking_reward_account=witness_reward_wallet.classic_address,
            issuing_reward_seed=witness_reward_wallet.seed,
            issuing_reward_account=witness_reward_wallet.classic_address,
            is_docker=is_docker,
        )
    ctx.invoke(
        generate_bootstrap,
        config_dir=abs_config_dir,
        locking_seed=locking_door.seed,
        locking_algorithm="secp256k1",
        locking_currency=locking_currency,
        issuing_seed=issuing_door.seed,
        issuing_algorithm=issuing_algorithm,
        issuing_currency=issuing_currency,
        verbose=verbose,
        reward_accounts=reward_accounts,
        signing_accounts=signing_accounts,
    )<|MERGE_RESOLUTION|>--- conflicted
+++ resolved
@@ -129,18 +129,14 @@
     help="Whether the config files are for a docker setup.",
 )
 @click.option(
-<<<<<<< HEAD
-    "--locking_ip",
+    "--locking-ip",
     "locking_chain_ip",
     default="127.0.0.1",
     type=str,
     help="The IP address of the locking chain node.",
 )
 @click.option(
-    "--locking_port",
-=======
     "--locking-port",
->>>>>>> bc2de20e
     "locking_chain_port",
     required=True,
     prompt=True,
@@ -148,18 +144,14 @@
     help="The port used by the locking chain.",
 )
 @click.option(
-<<<<<<< HEAD
-    "--issuing_ip",
+    "--issuing-ip",
     "issuing_chain_ip",
     default="127.0.0.1",
     type=str,
     help="The IP address of the issuing chain node.",
 )
 @click.option(
-    "--issuing_port",
-=======
     "--issuing-port",
->>>>>>> bc2de20e
     "issuing_chain_port",
     required=True,
     prompt=True,
