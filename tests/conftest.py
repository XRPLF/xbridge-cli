import json
import os
import tempfile
import unittest
import unittest.mock
from contextlib import contextmanager
from typing import Any, Dict, List, Optional

import pytest
from click.testing import CliRunner

from sidechain_cli.main import main
from sidechain_cli.utils import get_config_folder

config_dir: Optional[tempfile.TemporaryDirectory] = None
mocked_home_dir: Optional[tempfile.TemporaryDirectory] = None
mocked_vars: List[Any] = []


def _is_docker():
    """Whether tests are running on docker."""
    return (
        os.getenv("RIPPLED_EXE") == "docker" and os.getenv("WITNESSD_EXE") == "docker"
    )


def pytest_configure(config):
    """
    Called after the Session object has been created and
    before performing collection and entering the run test loop.
    """
    global mocked_home_dir, config_dir, mocked_vars
    runner = CliRunner()
    runner.invoke(main, ["server", "stop", "--all"])

    if os.getenv("GITHUB_CI") != "True":
        config_dir = tempfile.TemporaryDirectory()
        env_vars = unittest.mock.patch.dict(
            os.environ,
            {
                "XCHAIN_CONFIG_DIR": config_dir.name,
            },
        )
        env_vars.start()
        mocked_vars.append(env_vars)

        mocked_home_dir = tempfile.TemporaryDirectory()
        config_var = unittest.mock.patch(
            "sidechain_cli.utils.config_file.config_file.CONFIG_FOLDER",
            mocked_home_dir.name,
        )
        config_var.start()
        mocked_vars.append(config_var)

        config_file = os.path.join(mocked_home_dir.name, "config.json")
        with open(config_file, "w") as f:
            data: Dict[str, List[Any]] = {"chains": [], "witnesses": [], "bridges": []}
            json.dump(data, f, indent=4)
        config_var2 = unittest.mock.patch(
            "sidechain_cli.utils.config_file.config_file._CONFIG_FILE",
            config_file,
        )
        config_var2.start()
        mocked_vars.append(config_var2)


def pytest_unconfigure(config):
    """
    Called after whole test run finished, right before
    returning the exit status to the system.
    """
    global mocked_vars
    for var in mocked_vars:
        var.stop()
    mocked_vars = []


def _reset_cli_config() -> None:
    config_file = os.path.join(get_config_folder(), "config.json")
    os.remove(config_file)
    with open(config_file, "w") as f:
        data: Dict[str, List[Any]] = {"chains": [], "witnesses": [], "bridges": []}
        json.dump(data, f, indent=4)

<<<<<<< HEAD

def _create_config_files() -> None:
    cli_runner = CliRunner()

    # create config files
    params = ["server", "create-config", "all"]
    if _is_docker():
        params.append("--docker")
    result = cli_runner.invoke(main, params)
    assert result.exit_code == 0


def _fund_locking_accounts(cli_runner: CliRunner) -> None:
    raw_xchain_config_dir = os.getenv("XCHAIN_CONFIG_DIR")
    if raw_xchain_config_dir is None:
        raise Exception("Error: $XCHAIN_CONFIG_DIR is not defined.")
    xchain_config_dir = os.path.abspath(raw_xchain_config_dir)
    with open(os.path.join(xchain_config_dir, "bridge_bootstrap.json")) as f:
        bootstrap = json.load(f)

    locking_door = bootstrap["LockingChain"]["DoorAccount"]["Address"]

    # fund needed accounts on the locking chain
    accounts_locking_fund = set(
        [locking_door]
        + bootstrap["LockingChain"]["WitnessRewardAccounts"]
        + bootstrap["LockingChain"]["WitnessSubmitAccounts"]
    )
    fund_result = cli_runner.invoke(
        main, ["fund", "locking_chain", *accounts_locking_fund]
    )
    assert fund_result.exit_code == 0, fund_result.output


@pytest.fixture(scope="class")
def runner():
    _reset_cli_config()
    _create_config_files()

    cli_runner = CliRunner()

    # start servers
    start_result = cli_runner.invoke(main, ["server", "start-all", "--verbose"])
    assert start_result.exit_code == 0, start_result.output

    yield cli_runner

    # stop servers
    stop_result = cli_runner.invoke(main, ["server", "stop", "--all"])
    assert stop_result.exit_code == 0, stop_result.output


@pytest.fixture(scope="class")
def create_bridge():
    _reset_cli_config()
    _create_config_files()
=======
>>>>>>> 65c8c4a8

def _create_config_files() -> None:
    cli_runner = CliRunner()

<<<<<<< HEAD
    # start rippled servers
    start_result = cli_runner.invoke(main, ["server", "start-all", "--verbose"])
    assert start_result.exit_code == 0, start_result.output

    _fund_locking_accounts(cli_runner)

    # build bridge
    build_result = cli_runner.invoke(
        main,
        [
            "bridge",
            "build",
            "--name=test_bridge",
            "--verbose",
        ],
    )
    assert build_result.exit_code == 0, build_result.output

    yield
=======
    # create config files
    params = ["server", "create-config", "all"]
    if _is_docker():
        params.append("--docker")
    result = cli_runner.invoke(main, params)
    assert result.exit_code == 0


def _fund_locking_accounts(cli_runner: CliRunner) -> None:
    raw_xchain_config_dir = os.getenv("XCHAIN_CONFIG_DIR")
    if raw_xchain_config_dir is None:
        raise Exception("Error: $XCHAIN_CONFIG_DIR is not defined.")
    xchain_config_dir = os.path.abspath(raw_xchain_config_dir)
    with open(os.path.join(xchain_config_dir, "bridge_bootstrap.json")) as f:
        bootstrap = json.load(f)

    locking_door = bootstrap["LockingChain"]["DoorAccount"]["Address"]

    # fund needed accounts on the locking chain
    accounts_locking_fund = set(
        [locking_door]
        + bootstrap["LockingChain"]["WitnessRewardAccounts"]
        + bootstrap["LockingChain"]["WitnessSubmitAccounts"]
    )
    fund_result = cli_runner.invoke(
        main, ["fund", "locking_chain", *accounts_locking_fund]
    )
    assert fund_result.exit_code == 0, fund_result.output

>>>>>>> 65c8c4a8

@contextmanager
def _base_fixture():
    _reset_cli_config()
    _create_config_files()

    cli_runner = CliRunner()

<<<<<<< HEAD
@pytest.fixture(scope="function")
def bridge_build_setup():
    _reset_cli_config()
    _create_config_files()
=======
    # start servers
    start_result = cli_runner.invoke(main, ["server", "start-all", "--verbose"])
    assert start_result.exit_code == 0, start_result.output
>>>>>>> 65c8c4a8

    try:
        yield cli_runner
    finally:
        # stop servers
        stop_result = cli_runner.invoke(main, ["server", "stop", "--all"])
        assert stop_result.exit_code == 0, stop_result.output

<<<<<<< HEAD
    # start rippled servers
    start_result = cli_runner.invoke(main, ["server", "start-all", "--verbose"])
    assert start_result.exit_code == 0, start_result.output

    _fund_locking_accounts(cli_runner)
=======

@pytest.fixture(scope="class")
def runner():
    with _base_fixture() as cli_runner:
        yield cli_runner


@pytest.fixture(scope="class")
def create_bridge():
    with _base_fixture() as cli_runner:
        _fund_locking_accounts(cli_runner)

        # build bridge
        build_result = cli_runner.invoke(
            main,
            [
                "bridge",
                "build",
                "--name=test_bridge",
                "--verbose",
            ],
        )
        assert build_result.exit_code == 0, build_result.output

        yield
>>>>>>> 65c8c4a8


@pytest.fixture(scope="function")
def bridge_build_setup():
    with _base_fixture() as cli_runner:
        _fund_locking_accounts(cli_runner)
        yield<|MERGE_RESOLUTION|>--- conflicted
+++ resolved
@@ -82,7 +82,6 @@
         data: Dict[str, List[Any]] = {"chains": [], "witnesses": [], "bridges": []}
         json.dump(data, f, indent=4)
 
-<<<<<<< HEAD
 
 def _create_config_files() -> None:
     cli_runner = CliRunner()
@@ -117,8 +116,8 @@
     assert fund_result.exit_code == 0, fund_result.output
 
 
-@pytest.fixture(scope="class")
-def runner():
+@contextmanager
+def _base_fixture():
     _reset_cli_config()
     _create_config_files()
 
@@ -128,93 +127,6 @@
     start_result = cli_runner.invoke(main, ["server", "start-all", "--verbose"])
     assert start_result.exit_code == 0, start_result.output
 
-    yield cli_runner
-
-    # stop servers
-    stop_result = cli_runner.invoke(main, ["server", "stop", "--all"])
-    assert stop_result.exit_code == 0, stop_result.output
-
-
-@pytest.fixture(scope="class")
-def create_bridge():
-    _reset_cli_config()
-    _create_config_files()
-=======
->>>>>>> 65c8c4a8
-
-def _create_config_files() -> None:
-    cli_runner = CliRunner()
-
-<<<<<<< HEAD
-    # start rippled servers
-    start_result = cli_runner.invoke(main, ["server", "start-all", "--verbose"])
-    assert start_result.exit_code == 0, start_result.output
-
-    _fund_locking_accounts(cli_runner)
-
-    # build bridge
-    build_result = cli_runner.invoke(
-        main,
-        [
-            "bridge",
-            "build",
-            "--name=test_bridge",
-            "--verbose",
-        ],
-    )
-    assert build_result.exit_code == 0, build_result.output
-
-    yield
-=======
-    # create config files
-    params = ["server", "create-config", "all"]
-    if _is_docker():
-        params.append("--docker")
-    result = cli_runner.invoke(main, params)
-    assert result.exit_code == 0
-
-
-def _fund_locking_accounts(cli_runner: CliRunner) -> None:
-    raw_xchain_config_dir = os.getenv("XCHAIN_CONFIG_DIR")
-    if raw_xchain_config_dir is None:
-        raise Exception("Error: $XCHAIN_CONFIG_DIR is not defined.")
-    xchain_config_dir = os.path.abspath(raw_xchain_config_dir)
-    with open(os.path.join(xchain_config_dir, "bridge_bootstrap.json")) as f:
-        bootstrap = json.load(f)
-
-    locking_door = bootstrap["LockingChain"]["DoorAccount"]["Address"]
-
-    # fund needed accounts on the locking chain
-    accounts_locking_fund = set(
-        [locking_door]
-        + bootstrap["LockingChain"]["WitnessRewardAccounts"]
-        + bootstrap["LockingChain"]["WitnessSubmitAccounts"]
-    )
-    fund_result = cli_runner.invoke(
-        main, ["fund", "locking_chain", *accounts_locking_fund]
-    )
-    assert fund_result.exit_code == 0, fund_result.output
-
->>>>>>> 65c8c4a8
-
-@contextmanager
-def _base_fixture():
-    _reset_cli_config()
-    _create_config_files()
-
-    cli_runner = CliRunner()
-
-<<<<<<< HEAD
-@pytest.fixture(scope="function")
-def bridge_build_setup():
-    _reset_cli_config()
-    _create_config_files()
-=======
-    # start servers
-    start_result = cli_runner.invoke(main, ["server", "start-all", "--verbose"])
-    assert start_result.exit_code == 0, start_result.output
->>>>>>> 65c8c4a8
-
     try:
         yield cli_runner
     finally:
@@ -222,13 +134,6 @@
         stop_result = cli_runner.invoke(main, ["server", "stop", "--all"])
         assert stop_result.exit_code == 0, stop_result.output
 
-<<<<<<< HEAD
-    # start rippled servers
-    start_result = cli_runner.invoke(main, ["server", "start-all", "--verbose"])
-    assert start_result.exit_code == 0, start_result.output
-
-    _fund_locking_accounts(cli_runner)
-=======
 
 @pytest.fixture(scope="class")
 def runner():
@@ -254,7 +159,6 @@
         assert build_result.exit_code == 0, build_result.output
 
         yield
->>>>>>> 65c8c4a8
 
 
 @pytest.fixture(scope="function")
